--- conflicted
+++ resolved
@@ -1,8 +1,3 @@
-<<<<<<< HEAD
-import logging
-=======
-import requests
->>>>>>> 46ce7992
 from pathlib import Path
 
 import numpy as np
